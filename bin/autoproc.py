import datetime
import os
import glob
import zipfile
import shutil
import re
import logging
import tempfile
import time
import sys
import pathlib
import pickle
import yaml
import requests

from netCDF4 import Dataset
from googleapiclient.discovery import build
from google_auth_oauthlib.flow import InstalledAppFlow
from google.auth.transport.requests import Request


def read_config():
    config_dir  = os.path.join(
        os.path.expanduser('~'), '.decades-ppandas'
    )

    settings_file = os.path.join(config_dir, 'settings.yaml')

    with open(settings_file, 'r') as f:
        settings = yaml.load(f, Loader=yaml.Loader)

    return settings

# If modifying these scopes, delete the access token
SCOPES = ['https://www.googleapis.com/auth/drive']

prelim_permission = {
    'type': 'anyone',
    'role': 'reader'
}

CONFIG_DIR = os.path.join(
    os.path.expanduser('~'),
    '.decades-ppandas'
)


logger = logging.getLogger('autoproc')
logger.setLevel(logging.DEBUG)
fh = logging.FileHandler(read_config()['logging']['autoproc'])
fh_formatter = logging.Formatter('%(asctime)s - %(name)s - %(levelname)s - %(message)s')
fh.setFormatter(fh_formatter)
logger.addHandler(fh)

def drive_publish(date, flight_num):
    """
    Find preliminary core files on the FAAM google drive and make them
    downloadable to anyone who has the file ID.

    Args:
        date: the date of the flight
        flight_num: the flight number.
    """

    creds = None
    # The file token.pickle stores the user's access and refresh tokens, and is
    # created automatically when the authorization flow completes for the first
    # time.
    token_file = os.path.join(CONFIG_DIR, 'drive_token.pkl')
    if os.path.exists(token_file):
        with open(token_file, 'rb') as token:
            creds = pickle.load(token)

    # If there are no (valid) credentials available, let the user log in.
    if not creds or not creds.valid:
        if creds and creds.expired and creds.refresh_token:
            creds.refresh(Request())
        else:
            flow = InstalledAppFlow.from_client_secrets_file(
                os.path.join(CONFIG_DIR, 'drive_credentials.json'),
                SCOPES
            )
            creds = flow.run_local_server(port=0)

        # Save the credentials for the next run
        with open(token_file, 'wb') as token:
            pickle.dump(creds, token)

    drive_service = build('drive', 'v3', cache_discovery=False, credentials=creds)

    page_token = None
    _files = []
    while True:
        response = drive_service.files().list(
            q="name contains 'core_faam_{}'".format(date.strftime('%Y%m%d')),
            driveId=read_config()['autoproc']['google_drive_id'],
            corpora='drive',
            supportsAllDrives=True,
            includeItemsFromAllDrives=True,
            fields='nextPageToken, files(id, name, createdTime, trashed)',
            pageToken=page_token
        ).execute()

        for _file in response.get('files', []):
            now = datetime.datetime.utcnow()
            created = datetime.datetime.strptime(
                _file['createdTime'], '%Y-%m-%dT%H:%M:%S.%fZ'
            )
            created_ago_seconds = (now - created).total_seconds()

            if ('prelim' in _file['name'] and flight_num in _file['name']
                and not _file['trashed'] and created_ago_seconds < 86400):

                _files.append(_file)

        page_token = response.get('nextPageToken', None)
        if page_token is None:
            break

    for _file in _files:
        logger.info(f'Publishing {_file}')
        drive_service.permissions().create(
            supportsAllDrives=True,
            fileId=_file['id'],
            body=prelim_permission,
        ).execute()

    return _files


def init_prelimqa(fltnum, core_file, google_ids):
    _token = read_config()['gluxe_tokens']['prelimqa']

    _url = 'https://www.faam.ac.uk/gluxe/qa/job/add'

    data = {
        'token': _token,
        'fltnum': fltnum,
        'revision': 0,
    }

    data.update(google_ids)

    logger.info('Creating QA job')
    response = requests.post(_url, data=data)

    job_pk = response.json()['job']

    vars_to_send = []
    with Dataset(core_file, 'r') as nc:
        _vars = [i for i in nc.variables if i != 'Time' and 'FLAG' not in i]
        for _var in _vars:
            try:
                comment = nc[_var].comment
            except Exception:
                comment = None

            vars_to_send.append({
                'name': _var,
                'long_name': nc[_var].long_name,
                'comment': comment
            })

    _url = 'https://www.faam.ac.uk/gluxe/qa/var/add'
    for _var in vars_to_send:
        logger.debug('Creating variable: {}'.format(_var['name']))
        data = _var
        data.update({
            'job': job_pk,
            'token': _token
        })
        response = requests.post(_url, data=data)


class DecadesPPandasProcessor(object):
    def __init__(self, fltnum, fltdate, files, tempdir=None, flight_folder=None):
        self.fltnum = fltnum
        self.fltdate = fltdate
        self.files = files
        self.tempdir = tempdir
        self.flight_folder = flight_folder

    def process(self):
        sys.path.append(
            os.path.join(pathlib.Path().home(), 'vcs', 'decades-ppandas')
        )
        from ppodd.decades import DecadesDataset
        from ppodd.writers import NetCDFWriter
        from ppodd.report import ReportCompiler

        if self.tempdir and os.path.exists(self.tempdir):
            os.chdir(self.tempdir)
        else:
            self.tempdir = tempfile.TemporaryDirectory().name
            os.makedirs(self.tempdir)
            os.chdir(self.tempdir)

        logger.info('processing in {}'.format(self.tempdir))

<<<<<<< HEAD
        d = DecadesDataset(self.fltdate)
=======
        d = DecadesDataset()
>>>>>>> 26a61271
        d.trim = True
        for _file in self.files:
            d.add_file(_file)
        d.load()
        d.process()

        output_file = 'core_faam_{date}_v005_r0_{fltnum}{postfix}_prelim.{ext}'
        full_file = output_file.format(
            date=self.fltdate.strftime('%Y%m%d'),
            fltnum=self.fltnum,
            postfix='',
            ext='nc'
        )
        onehz_file =  output_file.format(
            date=self.fltdate.strftime('%Y%m%d'),
            fltnum=self.fltnum,
            postfix='_1hz',
            ext='nc'
        )


        writer = NetCDFWriter(d)

        logger.info(f'writing {full_file}')
        writer.write(full_file)

        logger.info(f'writing {onehz_file}')
        writer.write(onehz_file, freq=1)

        if read_config()['autoproc']['do_plots']:
            d.run_qa()

        if read_config()['autoproc']['do_report']:
            try:
                report = ReportCompiler(
                    d, flight_number=self.fltnum,
                    token='dbc98605-be9c-4197-a953-ef37418c80ef',
                    flight_folder=self.flight_folder
                )

                report.make()
            except Exception as e:
                logger.error('Failed to produce report: {}'.format(str(e)))


    def publish(self, output_dir, secondary_nc_dir=None):
        def _logmv(f, t):
            logger.debug(f'moving {f} -> {t}')
            shutil.move(f, os.path.join(t, os.path.basename(f)))
        def _logcp(f, t):
            logger.debug(f'copying {f} -> {t}')
            shutil.copy2(f, os.path.join(t, os.path.basename(f)))

        qa_dir = os.path.join(output_dir, 'qa_figures')
        _dirs = [output_dir, qa_dir]

        if secondary_nc_dir is not None:
            _dirs.append(secondary_nc_dir)

        for _dir in _dirs:
            os.makedirs(_dir, exist_ok=True)

        for _file in glob.glob(os.path.join(self.tempdir, '*.pdf')):
            if _file.startswith('flight-report'):
                continue
            _logmv(_file, qa_dir)

        for _file in glob.glob(os.path.join(self.tempdir, '*')):

            if _file.endswith('csv'):
                continue

            if _file.endswith('nc'):
                _logcp(_file, secondary_nc_dir)

            _logmv(_file, output_dir)

    def cleanup(self):
        shutil.rmtree(self.tempdir)

class AutoProcessor(object):

    TANK_PREFERENCES = ['FISH', 'SEPTIC']
    RAWDLU_TEMPLATE = 'core_faam_{date}_r0_{fltnum}_rawdlu.zip'
    FLTCST_PATTERN = 'flight-cst_faam_{date}_r*_{fltnum}.yaml'

    def __init__(self, **kwargs):

        for key, value in kwargs.items():
            setattr(self, key, value)
        self.tempdir = None

    @property
    def _temp_set_exists(self):
        return self.tempdir and os.path.isdir(self.tempdir)

    def _chdir_temp(self):
        os.chdir(self.tempdir)

    def _get_tank_filename(self, fltnum):
        fltnum = fltnum.upper()

        flight_folder = self.flight_folder_glob.format(flight=fltnum)
        decades_folder = os.path.join(flight_folder, f'{fltnum}_decades')

        logger.info(f'DECADES folder: {decades_folder}')

        tank_files = glob.glob(os.path.join(decades_folder, '*.zip'))
        logger.debug(f'available tank files: {tank_files}')
        tank_file = None

        for pref in self.TANK_PREFERENCES:
            _tank_file = f'{fltnum}_{pref}.zip'
            _tank_files_base = [os.path.basename(i) for i in tank_files]

            if _tank_file in _tank_files_base:
                tank_file = os.path.join(
                    os.path.dirname(tank_files[0]), _tank_file
                )
                logger.debug(f'using {tank_file}')
                return tank_file

        raise RuntimeError('No tank file found')

    def _date_from_dlu_file(self, dlu_file, fltnum):
        logger.debug(f'getting date from {dlu_file} for {fltnum}')
        dlu = dlu_file.split('_')[0]
        fltnum = fltnum.upper()

        date = datetime.datetime.strptime(
            dlu_file,
            f'{dlu}_%Y%m%d_%H%M%S_{fltnum}'
        )

        logger.debug(f'parsed date as {date}')
        return date

    @property
    def flights_to_process(self):
        """
        Return a list of tuples containing flight numbers and corresponding
        flight dates.
        """

        flights = []
        _files = glob.glob(
            os.path.join(
                self.fltcst_dir,
                self.FLTCST_PATTERN.replace(
                    '{date}', '*'
                ).replace(
                    '{fltnum}', '*'
                )
            )
        )

        if not _files:
            return None

        rex_fltnum = re.compile('.+([a-z][0-9]{3}).+')
        rex_date = re.compile('_faam_([0-9]{8})_r.+')

        for _file in _files:
            _fltnum = rex_fltnum.findall(_file)[0]
            _fltdate = datetime.datetime.strptime(
                rex_date.findall(_file)[0], '%Y%m%d'
            )

            flights.append((_fltnum, _fltdate))

        return flights

    def make_rawdlu(self, fltnum):

        if not self._temp_set_exists:
            raise RuntimeError('No temp dir available')
        self._chdir_temp()

        tank_file = self._get_tank_filename(fltnum)
        logger.info(f'Using {tank_file}')

        shutil.copy(
            tank_file, os.path.join(self.tempdir, os.path.basename(tank_file))
        )

        logger.info('Extracting {}'.format(os.path.basename(tank_file)))
        _zipfile = zipfile.ZipFile(os.path.basename(tank_file))
        _zipfile.extractall()

        logger.debug('removing {}'.format(os.path.basename(tank_file)))
        os.remove(os.path.basename(tank_file))

        _local_decades_folder = os.path.join(self.tempdir, fltnum.upper())
        if os.path.isdir(_local_decades_folder):
            local_decades = True
            os.chdir(_local_decades_folder)
        else:
            local_decades = False

        dlu_flightnums = list(
            set([i.split('_')[-1] for i in glob.glob('CORCON*')])
        )

        try:
            dlu_flightnums.remove('XXXX')
        except ValueError:
            pass

        logger.debug(f'flight numbers from DLU data: {dlu_flightnums}')

        if len(dlu_flightnums) > 1:
            logger.info('removing DLU data with no flight number')
            for _file in glob.glob('*XXXX'):
                logger.debug(f'removing {_file}')
                os.remove(_file)

            fltnum_to_rm = sorted(dlu_flightnums)[0].upper()
            logger.info(f'removing DLU data from {fltnum_to_rm}')
            for _file in glob.glob(f'*{fltnum_to_rm}'):
                logger.debug(f'removing {_file}')
                os.remove(_file)

        else:
            for _file in glob.glob('*XXXX'):
                logger.debug(f'renaming {_file} for {fltnum}')
                os.rename(_file, _file.replace('XXXX', fltnum.upper()))

        for _file in glob.glob('*'):
            size = os.stat(_file).st_size
            if size == 0:
                logging.debug(f'removing zero-size file {_file}')
                os.remove(_file)

        # TODO: This is a BAAAD way to do this!
        gin_files = sorted(glob.glob('GIN*'))
        for _file in gin_files[:-1]:
            logger.debug(f'removing {_file}')
            os.remove(_file)

        dlus = list(
            set([i.split('_')[0] for i in glob.glob('*')])
        )

        _corcon_file = sorted(glob.glob('CORCON*'))[-1]
        flight_date = self._date_from_dlu_file(
            dlu_file=_corcon_file, fltnum=fltnum
        )

        for dlu in dlus:
            try:
                tcp_file = glob.glob(
                    os.path.join(self.tcp_def_dir, f'{dlu}*csv')
                )[0]
                logger.info(f'using definition {tcp_file} for {dlu}')
            except IndexError:
                logger.warning(f'failed to get definition file for {dlu}')
                continue

            shutil.copy(
                tcp_file,
                os.path.join(self.tempdir, os.path.basename(tcp_file))
            )

        rawdlu_file = self.RAWDLU_TEMPLATE.format(
            fltnum=fltnum.lower(), date=flight_date.strftime('%Y%m%d')
        )

        all_files = glob.glob('*')

        logger.info(f'creating raw file {rawdlu_file}')
        with zipfile.ZipFile(rawdlu_file, 'w') as _zip:
            for _file in all_files:
                logger.debug(f'zipping {_file}')
                _zip.write(_file)

        for _file in all_files:
            logger.debug(f'removing {_file}')
            os.remove(_file)

        if local_decades:
            logger.debug('renaming {rawdlu_file} (local_decades)')
            os.rename(
                rawdlu_file,
                os.path.join(self.tempdir, os.path.basename(rawdlu_file))
            )

    def run(self):
        lockfile = os.path.join(
            os.path.expanduser('~'),
            '.decades-ppandas',
            '.lock'
        )

        if os.path.exists(lockfile):
            logger.info('Autoproc is locked')
            return

        with open(lockfile, 'w'):
            pass

        try:
            self._run()
        except:
            raise
        finally:
            os.remove(lockfile)

    def _run(self):
        if not self.flights_to_process:
            logger.info('Nothing to do')
            return
        else:
            logger.info(
                'flights to process: {}'.format(self.flights_to_process)
            )

        for (fltnum, fltdate) in self.flights_to_process:
            logger.info(f'processing {fltnum}')
            with tempfile.TemporaryDirectory() as _temp:
                self.tempdir = _temp

                rawdlu_dir = os.path.join(
                    self.rawdlu_dir, fltdate.strftime('%Y'),
                    '{}-{}'.format(
                        fltnum.lower(), fltdate.strftime('%b-%d')
                    ).lower()
                )

                glob_pattern = os.path.join(rawdlu_dir, '*rawdlu*zip')
                rawdlu_files = glob.glob(glob_pattern)

                if rawdlu_files:
                    rawdlu_file = sorted(rawdlu_files)[-1]
                    logger.info('Using rawdlu: {}'.format(rawdlu_file))
                    shutil.copy(
                        rawdlu_file,
                        os.path.join(
                            self.tempdir, os.path.basename(rawdlu_file)
                        )
                    )
                else:
                    self.make_rawdlu(fltnum)

                os.chdir(self.tempdir)

                try:
                    shutil.rmtree(fltnum.upper())
                except Exception:
                    logger.warning('Failed to remove dir: {}'.format(fltnum.upper()))

                constants_pattern = os.path.join(
                    self.fltcst_dir,
                    self.FLTCST_PATTERN.format(
                        fltnum=fltnum.lower(),
                        date=fltdate.strftime('%Y%m%d')
                    )
                )

                constants_file = sorted(glob.glob(constants_pattern))[-1]

                shutil.copy(
                    constants_file,
                    os.path.join(
                        self.tempdir, os.path.basename(constants_file)
                    )
                )

                try:
                    flight_folder = glob.glob(
                        self.flight_folder_glob.format(flight=fltnum.upper())
                    )[0]
                except IndexError:
                    flight_folder = None

                processor = DecadesPPandasProcessor(
                    fltnum, fltdate,
                    [os.path.join(self.tempdir, i) for i in os.listdir(_temp)],
                    _temp, flight_folder=flight_folder
                )

                processor.process()

                # Build the name of the flight directory, typically something
                # like xNNN-mmm-dd/
                flight_dir = fltdate.strftime(
                    '{fltnum}-%b-%d'.format(fltnum=fltnum)
                ).lower()

                # Get the primary output directory for data publication
                output_dir = os.path.join(
                    self.output_base, fltdate.strftime('%Y'), flight_dir
                )

                # Get there secondary output directory, where only netCDF data
                # is pushed to
                secondary_nc_dir = os.path.join(
                    self.secondary_output_base, fltdate.strftime('%Y'),
                    flight_dir
                )

                # Publish the data
                processor.publish(output_dir, secondary_nc_dir=secondary_nc_dir)

                # Chill out for a few seconds, to give everything a bit of time
                # to sync
                logger.info('Waiting 30s for sync')
                time.sleep(30)

                # Publish the new data files on The Google. That is, make them
                # available to anyone with the link
                _files = drive_publish(fltdate, fltnum)

                _ids = {}
                for _file in _files:
                    if '1hz' in _file['name']:
                        _ids['prelim_1hz'] = _file['id']
                        _ncfile = os.path.join(output_dir, _file['name'])
                    else:
                        _ids['prelim_full'] = _file['id']

                if read_config()['autoproc']['do_qa']:
                    init_prelimqa(fltnum, _ncfile, _ids)

                logger.info(f'Removing constents trigger {constants_file}')
                os.remove(constants_file)

        logger.info('Finished processing')


if __name__ == '__main__':
    AutoProcessor(**read_config()['autoproc']).run()<|MERGE_RESOLUTION|>--- conflicted
+++ resolved
@@ -197,11 +197,7 @@
 
         logger.info('processing in {}'.format(self.tempdir))
 
-<<<<<<< HEAD
-        d = DecadesDataset(self.fltdate)
-=======
         d = DecadesDataset()
->>>>>>> 26a61271
         d.trim = True
         for _file in self.files:
             d.add_file(_file)
